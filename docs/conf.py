--- conflicted
+++ resolved
@@ -22,11 +22,7 @@
 author = "UVA QData Lab"
 
 # The full version, including alpha/beta/rc tags
-<<<<<<< HEAD
-release = "0.2.4"
-=======
 release = "0.2.6"
->>>>>>> 17415b68
 
 # Set master doc to `index.rst`.
 master_doc = "index"
