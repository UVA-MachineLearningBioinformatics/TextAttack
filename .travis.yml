--- conflicted
+++ resolved
@@ -9,8 +9,5 @@
   - pip install -e .
 script:
   - black . --check
-<<<<<<< HEAD
-=======
   - echo "import textattack" | python # run textattack post-install hooks
->>>>>>> 58b22211
   - pytest tests -vx --dist=loadfile -n auto