import copy
import datetime
import os
import pickle
import time

from textattack.attack_results import (
    FailedAttackResult,
    SkippedAttackResult,
    SuccessfulAttackResult,
)
from textattack.shared import logger, utils


class Checkpoint:
    """ An object that stores necessary information for saving and loading checkpoints
    
        Args:
            args: Command line arguments of the original attack
            log_manager (AttackLogManager): Object for storing attack results
            worklist (list[int]): List of examples that will be attacked. Examples are represented by their indicies within the dataset.
            last_example (int): Last example that will be attacked. Represented by its index within the dataset.
            chkpt_time (float): epoch time representing when checkpoint was made
    """
<<<<<<< HEAD
    def __init__(self, args, log_manager, worklist, last_example, chkpt_time=None):
=======

    def __init__(self, args, log_manager, chkpt_time=None):
>>>>>>> c155c0a3
        self.args = copy.deepcopy(args)
        self.log_manager = log_manager
        self.worklist = worklist
        self.last_example = last_example
        if chkpt_time:
            self.time = chkpt_time
        else:
            self.time = time.time()

    def __repr__(self):
        main_str = "Checkpoint("
        lines = []
        lines.append(utils.add_indent(f"(Time):  {self.datetime}", 2))

        args_lines = []
        recipe_set = (
            True
            if "recipe" in self.args.__dict__ and self.args.__dict__["recipe"]
            else False
        )
        mutually_exclusive_args = ["search", "transformation", "constraints", "recipe"]
        if recipe_set:
            args_lines.append(
                utils.add_indent(f'(recipe): {self.args.__dict__["recipe"]}', 2)
            )
        else:
            args_lines.append(
                utils.add_indent(f'(search): {self.args.__dict__["search"]}', 2)
            )
            args_lines.append(
                utils.add_indent(
                    f'(transformation): {self.args.__dict__["transformation"]}', 2
                )
            )
            args_lines.append(
                utils.add_indent(
                    f'(constraints): {self.args.__dict__["constraints"]}', 2
                )
            )

        for key in self.args.__dict__:
            if key not in mutually_exclusive_args:
                args_lines.append(
                    utils.add_indent(f"({key}): {self.args.__dict__[key]}", 2)
                )

        args_str = utils.add_indent("\n" + "\n".join(args_lines), 2)
        lines.append(utils.add_indent(f"(Args):  {args_str}", 2))

        attack_logger_lines = []
        attack_logger_lines.append(
            utils.add_indent(
                f"(Total number of examples to attack): {self.args.num_examples}", 2
            )
        )
        attack_logger_lines.append(
            utils.add_indent(f"(Number of attacks performed): {self.results_count}", 2)
        )
        attack_logger_lines.append(
            utils.add_indent(
                f"(Number of remaining attacks): {self.num_remaining_attacks}", 2
            )
        )
        breakdown_lines = []
        breakdown_lines.append(
            utils.add_indent(
                f"(Number of successful attacks): {self.num_successful_attacks}", 2
            )
        )
        breakdown_lines.append(
            utils.add_indent(
                f"(Number of failed attacks): {self.num_failed_attacks}", 2
            )
        )
        breakdown_lines.append(
            utils.add_indent(
                f"(Number of skipped attacks): {self.num_skipped_attacks}", 2
            )
        )
        breakdown_str = utils.add_indent("\n" + "\n".join(breakdown_lines), 2)
        attack_logger_lines.append(
            utils.add_indent(f"(Latest result breakdown): {breakdown_str}", 2)
        )
        attack_logger_str = utils.add_indent("\n" + "\n".join(attack_logger_lines), 2)
        lines.append(
            utils.add_indent(f"(Previous attack summary):  {attack_logger_str}", 2)
        )

        main_str += "\n  " + "\n  ".join(lines) + "\n"
        main_str += ")"
        return main_str

    __str__ = __repr__

    @property
    def results_count(self):
        """ Return number of attacks made so far """
        return len(self.log_manager.results)

    @property
    def num_skipped_attacks(self):
        return sum(isinstance(r, SkippedAttackResult) for r in self.log_manager.results)

    @property
    def num_failed_attacks(self):
        return sum(isinstance(r, FailedAttackResult) for r in self.log_manager.results)

    @property
    def num_successful_attacks(self):
        return sum(
            isinstance(r, SuccessfulAttackResult) for r in self.log_manager.results
        )

    @property
    def num_remaining_attacks(self):
        if self.args.attack_n:
            non_skipped_attacks = self.num_successful_attacks + self.num_failed_attacks
            count = self.args.num_examples - non_skipped_attacks
        else:
            count = self.args.num_examples - self.results_count
        return count

    @property
    def dataset_offset(self):
        """ Calculate offset into the dataset to start from """
        # Original offset + # of results processed so far
        return self.args.num_examples_offset + self.results_count

    @property
    def datetime(self):
        return datetime.datetime.fromtimestamp(self.time).strftime("%Y-%m-%d %H:%M:%S")

    def save(self, quiet=False):
        file_name = "{}.ta.chkpt".format(int(self.time * 1000))
        if not os.path.exists(self.args.checkpoint_dir):
            os.makedirs(self.args.checkpoint_dir)
        path = os.path.join(self.args.checkpoint_dir, file_name)
        if not quiet:
            print("\n\n" + "=" * 125)
            logger.info(
                'Saving checkpoint under "{}" at {} after {} attacks.'.format(
                    path, self.datetime, self.results_count
                )
            )
            print("=" * 125 + "\n")
        with open(path, "wb") as f:
            pickle.dump(self, f, protocol=pickle.HIGHEST_PROTOCOL)

    @classmethod
    def load(self, path):
        with open(path, "rb") as f:
            checkpoint = pickle.load(f)
        assert isinstance(checkpoint, Checkpoint)

<<<<<<< HEAD
        return checkpoint

    def verify_no_duplicates(self):
        """ Check if our N results are N unique results (i.e. no duplicates)"""
        results_set = set()
        for result in self.log_manager.results:
            results_set.add(result.original_result.tokenized_text)
        if len(results_set) == self.results_count:
            return True
        else:
            return False
        
=======
        return checkpoint
>>>>>>> c155c0a3
<|MERGE_RESOLUTION|>--- conflicted
+++ resolved
@@ -22,12 +22,7 @@
             last_example (int): Last example that will be attacked. Represented by its index within the dataset.
             chkpt_time (float): epoch time representing when checkpoint was made
     """
-<<<<<<< HEAD
     def __init__(self, args, log_manager, worklist, last_example, chkpt_time=None):
-=======
-
-    def __init__(self, args, log_manager, chkpt_time=None):
->>>>>>> c155c0a3
         self.args = copy.deepcopy(args)
         self.log_manager = log_manager
         self.worklist = worklist
@@ -182,7 +177,6 @@
             checkpoint = pickle.load(f)
         assert isinstance(checkpoint, Checkpoint)
 
-<<<<<<< HEAD
         return checkpoint
 
     def verify_no_duplicates(self):
@@ -194,7 +188,4 @@
             return True
         else:
             return False
-        
-=======
-        return checkpoint
->>>>>>> c155c0a3
+        