from . import scripts
from . import utils
from . import validators

from .tokenized_text import TokenizedText
from .word_embedding import WordEmbedding
<<<<<<< HEAD
from .checkpoint import Checkpoint
=======
from .attack import Attack
>>>>>>> 99cea57b
<|MERGE_RESOLUTION|>--- conflicted
+++ resolved
@@ -2,10 +2,7 @@
 from . import utils
 from . import validators
 
+from .attack import Attack
+from .checkpoint import Checkpoint
 from .tokenized_text import TokenizedText
 from .word_embedding import WordEmbedding
-<<<<<<< HEAD
-from .checkpoint import Checkpoint
-=======
-from .attack import Attack
->>>>>>> 99cea57b
