import collections
import re

import textattack
from textattack.goal_functions import *

from .utils import get_logger

logger = get_logger()

# A list of goal functions and the corresponding available models.
MODELS_BY_GOAL_FUNCTIONS = {
    (TargetedClassification, UntargetedClassification): [
            r'^textattack.models.classification.*',
            r'^textattack.models.entailment.*',
        ],
    (NonOverlappingOutput, ): [ # @todo add TargetedKeywordsOutput
            r'^textattack.models.translation.*',
            r'^textattack.models.summarization.*',
        ],
    
}

# Unroll the `MODELS_BY_GOAL_FUNCTIONS` dictionary into a dictionary that has
# a key for each goal function. (Note the plurality here that distinguishes
# the two variables from one another.)
MODELS_BY_GOAL_FUNCTION = {}
for goal_functions, matching_model_globs in MODELS_BY_GOAL_FUNCTIONS.items():
    for goal_function in goal_functions:
        MODELS_BY_GOAL_FUNCTION[goal_function] = matching_model_globs

def validate_model_goal_function_compatibility(goal_function_class, model_class):
    """
        Determines if `model` is task-compatible with `goal_function`. 
        
        For example, a text-generative model like one intended for translation
            or summarization would not be compatible with a goal function
            that requires probability scores, like the UntargetedGoalFunction.
    """
    # Verify that this is a valid goal function.
    try:
        matching_model_globs = MODELS_BY_GOAL_FUNCTION[goal_function_class]
    except KeyError:
        raise ValueError(f'No entry found for goal function {goal_function_class}.')
    # Get options for this goal function.
    model_module = model_class.__module__
    # Ensure the model matches one of these options.
    for glob in matching_model_globs:
        if re.match(glob, model_module):
            logger.info(f'Goal function {goal_function_class} matches model {model_class.__name__}.')
            return True
    # If we got here, the model does not match the intended goal function.
    for goal_functions, globs in MODELS_BY_GOAL_FUNCTIONS.items():
        for glob in globs:
            if re.match(glob, model_module):
                raise ValueError(f'Model {model_class.__name__} does not match provided goal function {goal_function_class}.'
                    ' Found match with other goal functions: {goal_functions}.')
    # If it matches another goal function, throw an error.
    
    # Otherwise, this is an unknown model–perhaps user-provided, or we forgot to
    # update the corresponding dictionary. Warn user and return.
    logger.warn(f'Unknown if model {model} compatible with goal function {goal_function}.')
    return True
    
def validate_model_gradient_word_swap_compatibility(model):
    """
        Determines if `model` is task-compatible with `GradientBasedWordSwap`. 
        
        We can only take the gradient with respect to an individual word if the
            model uses a word-based tokenizer.
    """
    if isinstance(model, textattack.models.helpers.LSTMForClassification):
        return True
    else:
        raise ValueError(f'Cannot perform GradientBasedWordSwap on model {model}.')

<<<<<<< HEAD
def is_word_swap(transformation):
    from textattack.transformations import WordSwap, WordSwapGradientBased
    return isinstance(transformation, WordSwap) or isinstance(transformation, WordSwapGradientBased)
=======
def consists_of(transformation, transformation_classes):
    """
        Determines if the transofrmation is or consists only of instances of a class in `transformation_classes`
    """
    from textattack.transformations import CompositeTransformation
    if isinstance(transformation, CompositeTransformation):
        for t in transformation.transformations:
            if not consists_of(t, transformation_classes):
                return False
        return True
    else:
        for transformation_class in transformation_classes:
            if isinstance(transformation, transformation_class):
                return True
        return False

def consists_of_word_swaps(transformation):
    """
        Determines if the transofmration is a word swap or consists of only word swaps
    """
    from textattack.transformations import WordSwap, WordSwapGradientBased
    return consists_of(transformation, [WordSwap, WordSwapGradientBased])
>>>>>>> 8c265fe2
<|MERGE_RESOLUTION|>--- conflicted
+++ resolved
@@ -74,11 +74,6 @@
     else:
         raise ValueError(f'Cannot perform GradientBasedWordSwap on model {model}.')
 
-<<<<<<< HEAD
-def is_word_swap(transformation):
-    from textattack.transformations import WordSwap, WordSwapGradientBased
-    return isinstance(transformation, WordSwap) or isinstance(transformation, WordSwapGradientBased)
-=======
 def consists_of(transformation, transformation_classes):
     """
         Determines if the transofrmation is or consists only of instances of a class in `transformation_classes`
@@ -100,5 +95,4 @@
         Determines if the transofmration is a word swap or consists of only word swaps
     """
     from textattack.transformations import WordSwap, WordSwapGradientBased
-    return consists_of(transformation, [WordSwap, WordSwapGradientBased])
->>>>>>> 8c265fe2
+    return consists_of(transformation, [WordSwap, WordSwapGradientBased])