--- conflicted
+++ resolved
@@ -86,11 +86,6 @@
         )
         self.search_method.filter_transformations = self.filter_transformations
 
-<<<<<<< HEAD
-    def clear_cache(self):
-        self.constraints_cache.clear()
-        self.goal_function.clear_cache()
-=======
     def clear_cache(self, recursive=True):
         self.constraints_cache.clear()
         if recursive:
@@ -98,7 +93,6 @@
             for constraint in self.constraints:
                 if hasattr(constraint, "clear_cache"):
                     constraint.clear_cache()
->>>>>>> cdd9061c
 
     def get_transformations(self, current_text, original_text=None, **kwargs):
         """Applies ``self.transformation`` to ``text``, then filters the list
