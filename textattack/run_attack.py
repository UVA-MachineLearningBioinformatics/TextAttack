'''
A command line parser to run an attack

'''

import argparse
import time
import os

import textattack.attacks as attacks
import textattack.datasets as datasets
import textattack.models as models
import textattack.constraints as constraints
import textattack.transformations as transformations

from textattack.tokenized_text import TokenizedText

DATASET_CLASS_NAMES = {
    'agnews':           datasets.classification.AGNews,
    'imdb':             datasets.classification.IMDBSentiment,
    'kaggle_fake_news': datasets.classification.KaggleFakeNews,
    'mr':               datasets.classification.MovieReviewSentiment,
    'yelp':             datasets.classification.YelpSentiment
}

MODEL_CLASS_NAMES = {
    'bert-yelp-sentiment':  models.classification.bert.BertForYelpSentimentClassification,
    'cnn-yelp-sentiment':   models.classification.cnn.CNNForYelpSentimentClassification,
    'cnn-imdb':             models.classification.cnn.CNNForIMDBSentimentClassification,
    'lstm-yelp-sentiment':  models.classification.lstm.LSTMForYelpSentimentClassification,
    'lstm-imdb':            models.classification.lstm.LSTMForIMDBSentimentClassification,
}

MODELS_BY_DATASET = {
    'imdb': ['cnn-imdb', 'lstm-imdb'],
    'yelp': ['bert-yelp-sentiment', 'cnn-yelp-sentiment', 'lstm-yelp-sentiment']
}

def get_args():
    parser = argparse.ArgumentParser(description='A commandline parser for TextAttack', 
        formatter_class=argparse.ArgumentDefaultsHelpFormatter)
    
    data_group = parser.add_mutually_exclusive_group(required=True)
    
    parser.add_argument('--attack', type=str, required=False, default='greedy-wir-counterfit',
        choices=['greedy-counterfit', 'ga-counterfit', 'greedy-wir-counterfit'], 
        help='The type of attack to run.')
    
<<<<<<< HEAD
    parser.add_argument('--model', type=str, required=False, default='bert-yelp-sentiment',
        choices=MODEL_CLASS_NAMES.keys(), help='The classification model to attack.')
=======
    parser.add_argument('--model', type=str, required=False, default='bert-sentiment',
        choices=['bert-sentiment'], help='The classification model to attack.')

    parser.add_argument('--transformation', type=str, required=False, default='word-swap-embedding',
        choices=['word-swap-embedding', 'word-swap-homoglyph'],
        help='The type of transformation to apply')
>>>>>>> d29a721c
    
    parser.add_argument('--constraints', type=str, required=False, nargs='*',
        default=['use', 'lang-tool'], 
        help=('Constraints to add to the attack. Usage: "--constraints use lang-tool:{threshold} ' 
        'goog-lm" to use the default use similarity of .9 and to choose the threshold'))
    
    parser.add_argument('--out_file', type=str, required=False,
        help='The file to output the results to.')
    
    parser.add_argument('--num_examples', type=int, required=False, 
        default='5', help='The number of examples to attack.')
    
    data_group.add_argument('--interactive', action='store_true', 
        help='Whether to run attacks interactively.')
    
    data_group.add_argument('--data', type=str, default='yelp',
        choices=DATASET_CLASS_NAMES.keys(), help='The dataset to use.')
    
    args = parser.parse_args()
    
    return args

def check_model_and_data_compatibility(data_name, model_name):
    """
        Prints a warning message if the user attacks a model using data different
        than what it was trained on.
    """
    if not model_name or not data_name:
        return
    elif data_name not in MODELS_BY_DATASET:
        print('Warning: No known models for this dataset.')
    elif model_name not in MODELS_BY_DATASET[data_name]:
        print(f'Warning: model {model_name} incompatible with dataset {data_name}.')

if __name__ == '__main__':
    args = get_args()
    
    # Only use one GPU, if we have one.
    if 'CUDA_VISIBLE_DEVICES' not in os.environ:
        os.environ['CUDA_VISIBLE_DEVICES'] = '0'
    # Disable tensorflow logs, except in the case of an error.
    if 'TF_CPP_MIN_LOG_LEVEL' not in os.environ:
        os.environ['TF_CPP_MIN_LOG_LEVEL'] = '3'
    
    start_time = time.time()

    # Models
    if args.model not in MODEL_CLASS_NAMES:
        raise ValueError(f'Error: unsupported model {args.model}')
    model = MODEL_CLASS_NAMES[args.model]()
    
    #Transformation
    if args.transformation == 'word-swap-embedding':
        transformation = transformations.WordSwapEmbedding()
    elif args.transformation == 'word-swap-homoglyph':
        transformation = transformations.WordSwapHomoglyph()

    # Attacks
    if args.attack == 'greedy-counterfit':
        attack = attacks.GreedyWordSwap(model, transformation)
    elif args.attack == 'ga-counterfit':
        attack = attacks.GeneticAlgorithm(model, transformation)
    elif args.attack == 'greedy-wir-counterfit':
        attack = attacks.GreedyWordSwapWIR(model, transformation)

    # Constraints
    if args.constraints:

        defined_constraints = []

        for constraint in args.constraints:
            if 'use:' in constraint:
                similarity = constraint.replace('use:', '')
                defined_constraints.append(constraints.semantics.UniversalSentenceEncoder(float(similarity), metric='cosine'))
            elif constraint == 'use':
                # Default similarity to .9 if no similarity is given.
                defined_constraints.append(constraints.semantics.UniversalSentenceEncoder(.90, metric='cosine'))

            elif 'lang-tool:' in constraint:
                threshold = constraint.replace('lang-tool:', '')
                defined_constraints.append(constraints.syntax.LanguageTool(float(threshold)))
            elif constraint == 'lang-tool':
                # Default threshold to 0 if no threshold is given
                defined_constraints.append(constraints.syntax.LanguageTool(0))

            elif constraint == 'goog-lm':
                defined_constraints.append(constraints.semantics.google_language_model.GoogleLanguageModel())

            else:
                raise ValueError((f'{constraint} is not a valid constraint. ' 
                    'Valid options are "use", "lang-tool", or "goog-lm". Use "-h" for help.'))

        attack.add_constraints(defined_constraints)
    
    # Data
    if args.data in DATASET_CLASS_NAMES:
        dataset_class = DATASET_CLASS_NAMES[args.data]
        data = dataset_class(args.num_examples)
    else:
        raise ValueError(f'Unknown dataset {args.data}')

    # Output file
    if args.out_file is not None:
        attack.add_output_file(args.out_file)


    load_time = time.time()

    if args.data is not None and not self.interactive:
        check_model_and_data_compatibility(args.data, args.model)
        
        attack.attack(data, shuffle=False)

        finish_time = time.time()

        print(f'Loaded in {load_time - start_time}s')
        print(f'Ran attack in {finish_time - load_time}s')
        print(f'TOTAL TIME: {finish_time - start_time}s')

    
    if args.interactive:
        print('Running in interactive mode')
        print('----------------------------')

        while True:
            print('Enter a sentence to attack or "q" to quit:')
            text = input()

            if text == 'q':
                break
            
            if not text:
                continue

            tokenized_text = TokenizedText(model, text)

            pred = attack._call_model([tokenized_text])
            label = int(pred.argmax())

            print('Attacking...')

            attack.attack([(label, text)])
<|MERGE_RESOLUTION|>--- conflicted
+++ resolved
@@ -45,18 +45,13 @@
     parser.add_argument('--attack', type=str, required=False, default='greedy-wir-counterfit',
         choices=['greedy-counterfit', 'ga-counterfit', 'greedy-wir-counterfit'], 
         help='The type of attack to run.')
-    
-<<<<<<< HEAD
-    parser.add_argument('--model', type=str, required=False, default='bert-yelp-sentiment',
-        choices=MODEL_CLASS_NAMES.keys(), help='The classification model to attack.')
-=======
-    parser.add_argument('--model', type=str, required=False, default='bert-sentiment',
-        choices=['bert-sentiment'], help='The classification model to attack.')
 
     parser.add_argument('--transformation', type=str, required=False, default='word-swap-embedding',
         choices=['word-swap-embedding', 'word-swap-homoglyph'],
         help='The type of transformation to apply')
->>>>>>> d29a721c
+        
+    parser.add_argument('--model', type=str, required=False, default='bert-yelp-sentiment',
+        choices=MODEL_CLASS_NAMES.keys(), help='The classification model to attack.')
     
     parser.add_argument('--constraints', type=str, required=False, nargs='*',
         default=['use', 'lang-tool'], 
@@ -165,7 +160,7 @@
 
     load_time = time.time()
 
-    if args.data is not None and not self.interactive:
+    if args.data is not None and not args.interactive:
         check_model_and_data_compatibility(args.data, args.model)
         
         attack.attack(data, shuffle=False)
