--- conflicted
+++ resolved
@@ -27,14 +27,6 @@
 
     def __init__(self, wir_method="unk", ascending=False):
         self.wir_method = wir_method
-<<<<<<< HEAD
-        try:
-            if wir_method != 'random': 
-                self.replacement_str = self.WIR_TO_REPLACEMENT_STR[wir_method]
-        except KeyError:
-            raise KeyError(f'Word Importance Ranking method {wir_method} not recognized.') 
-        
-=======
         self.ascending = ascending
 
     def _get_index_order(self, initial_result, texts):
@@ -47,24 +39,10 @@
         leave_one_scores = np.array([result.score for result in leave_one_results])
         return leave_one_scores, search_over
 
->>>>>>> 8b93500c
     def _perform_search(self, initial_result):
         attacked_text = initial_result.attacked_text
         cur_result = initial_result
 
-<<<<<<< HEAD
-        len_text = len(tokenized_text.words)
-        if self.wir_method == 'random':
-            index_order = list(range(len_text))
-            search_over = False
-            random.shuffle(index_order)
-        else:
-            # Sort words by order of importance
-            leave_one_texts = \
-                [tokenized_text.replace_word_at_index(i,self.replacement_str) for i in range(len_text)]
-            leave_one_results, search_over = self.get_goal_results(leave_one_texts, initial_result.output)
-            leave_one_scores = np.array([result.score for result in leave_one_results])
-=======
         # Sort words by order of importance
         len_text = len(attacked_text.words)
 
@@ -87,7 +65,6 @@
         if self.ascending:
             index_order = (leave_one_scores).argsort()
         else:
->>>>>>> 8b93500c
             index_order = (-leave_one_scores).argsort()
 
         i = 0
