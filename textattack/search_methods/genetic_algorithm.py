"""
Reimplementation of search method from Generating Natural Language Adversarial Examples 
by Alzantot et. al
`<arxiv.org/abs/1804.07998>`_
`<github.com/nesl/nlp_adversarial_examples>`_
"""

from copy import deepcopy

import numpy as np
import torch

from textattack.goal_function_results import GoalFunctionResultStatus
from textattack.search_methods import SearchMethod
from textattack.shared.validators import transformation_consists_of_word_swaps


class GeneticAlgorithm(SearchMethod):
    """
    Attacks a model with word substiutitions using a genetic algorithm.

    Args:
        pop_size (int): The population size. Defaults to 20. 
        max_iters (int): The maximum number of iterations to use. Defaults to 50.
        temp (float): Temperature for softmax function used to normalize probability dist when sampling parents.
            Higher temperature increases the sensitivity to lower probability candidates.
        give_up_if_no_improvement (bool): If True, stop the search early if no candidate that improves the score is found.
        max_crossover_retries (int): Maximum number of crossover retries if resulting child fails to pass the constraints.
            Setting it to 0 means we immediately take one of the parents at random as the child. 
    """

    def __init__(
        self,
        pop_size=20,
        max_iters=50,
        temp=0.3,
        give_up_if_no_improvement=False,
        max_crossover_retries=20,
    ):
        self.max_iters = max_iters
        self.pop_size = pop_size
        self.temp = temp
        self.give_up_if_no_improvement = give_up_if_no_improvement
        self.max_crossover_retries = max_crossover_retries

        # internal flag to indicate if search should end immediately
        self._search_over = False

    def _perturb(self, pop_member, original_result):
        """
        Replaces a word in pop_member that has not been modified in place.
        Args:
            pop_member (PopulationMember): The population member being perturbed.
            original_result (GoalFunctionResult): Result of original sample being attacked
            
        Returns: None
        """
        num_words = pop_member.num_candidates_per_word.shape[0]
        num_candidates_per_word = np.copy(pop_member.num_candidates_per_word)
        non_zero_indices = np.count_nonzero(num_candidates_per_word)
        if non_zero_indices == 0:
            return
        iterations = 0
        while iterations < non_zero_indices:
            w_select_probs = num_candidates_per_word / np.sum(num_candidates_per_word)
            rand_idx = np.random.choice(num_words, 1, p=w_select_probs)[0]

            transformations = self.get_transformations(
                pop_member.attacked_text,
                original_text=original_result.attacked_text,
                indices_to_modify=[rand_idx],
            )

            if not len(transformations):
                iterations += 1
                continue

            new_results, self._search_over = self.get_goal_results(transformations)

            if self._search_over:
                break

            diff_scores = (
                torch.Tensor([r.score for r in new_results]) - pop_member.result.score
            )
            if len(diff_scores) and diff_scores.max() > 0:
                idx = diff_scores.argmax()
                pop_member.attacked_text = transformations[idx]
                pop_member.num_candidates_per_word[rand_idx] = 0
                pop_member.results = new_results[idx]
                break

            num_candidates_per_word[rand_idx] = 0
            iterations += 1

    def _crossover(self, pop_member1, pop_member2, original_result):
        """
        Generates a crossover between pop_member1 and pop_member2.
        If the child fails to satisfy the constraits, we re-try crossover for a fix number of times,
        before taking one of the parents at random as the resulting child.
        Args:
            pop_member1 (PopulationMember): The first population member.
            pop_member2 (PopulationMember): The second population member.
        Returns:
            A population member containing the crossover.
        """
        x1_text = pop_member1.attacked_text
        x2_text = pop_member2.attacked_text
<<<<<<< HEAD
        x2_words = pop_member2.attacked_text.words
=======
        x2_words = x2_text.words
>>>>>>> 99fedba1

        num_tries = 0
        passed_constraints = False
        while num_tries < self.max_crossover_retries + 1:
            indices_to_replace = []
            words_to_replace = []
            num_candidates_per_word = np.copy(pop_member1.num_candidates_per_word)
            for i in range(len(x1_text.words)):
                if np.random.uniform() < 0.5:
                    indices_to_replace.append(i)
                    words_to_replace.append(x2_words[i])
                    num_candidates_per_word[i] = pop_member2.num_candidates_per_word[i]
            new_text = x1_text.replace_words_at_indices(
                indices_to_replace, words_to_replace
            )
            if "last_transformation" in x1_text.attack_attrs:
                new_text.attack_attrs["last_transformation"] = x1_text.attack_attrs[
                    "last_transformation"
                ]
                filtered = self.filter_transformations(
                    [new_text], x1_text, original_text=original_result.attacked_text
                )
            elif "last_transformation" in x2_text.attack_attrs:
                new_text.attack_attrs["last_transformation"] = x2_text.attack_attrs[
                    "last_transformation"
                ]
                filtered = self.filter_transformations(
                    [new_text], x1_text, original_text=original_result.attacked_text
                )
            else:
                # In this case, neither x_1 nor x_2 has been transformed,
                # meaning that new_text == original_text
                filtered = [new_text]

            if filtered:
                new_text = filtered[0]
                passed_constraints = True
                break

            num_tries += 1

        if not passed_constraints:
            # If we cannot find a child that passes the constraints,
            # we just randomly pick one of the parents to be the child for the next iteration.
            new_text = (
                pop_member1.attacked_text
                if np.random.uniform() < 0.5
                else pop_member2.attacked_text
            )

        new_results, self._search_over = self.get_goal_results([new_text])

        return PopulationMember(new_text, num_candidates_per_word, new_results[0])

    def _initialize_population(self, initial_result):
        """
        Initialize a population of texts each with one word replaced
        Args:
            initial_result (GoalFunctionResult): The result to instantiate the population with
        Returns:
            The population.
        """
        words = initial_result.attacked_text.words
        num_candidates_per_word = np.zeros(len(words))
        transformations = self.get_transformations(
            initial_result.attacked_text, original_text=initial_result.attacked_text
        )
        for transformed_text in transformations:
            diff_idx = initial_result.attacked_text.first_word_diff_index(
                transformed_text
            )
            num_candidates_per_word[diff_idx] += 1

        # Just b/c there are no candidates now doesn't mean we never want to select the word for perturbation
        # Therefore, we give small non-zero probability for words with no candidates
        # Epsilon is some small number to approximately assign 1% probability
        num_total_candidates = np.sum(num_candidates_per_word)
        epsilon = max(1, int(num_total_candidates * 0.01))
        for i in range(len(num_candidates_per_word)):
            if num_candidates_per_word[i] == 0:
                num_candidates_per_word[i] = epsilon

        population = []
        for _ in range(self.pop_size):
            pop_member = PopulationMember(
                initial_result.attacked_text,
                np.copy(num_candidates_per_word),
                initial_result,
            )
            # Perturb `pop_member` in-place
            self._perturb(pop_member, initial_result)
            population.append(pop_member)
        return population

    def _perform_search(self, initial_result):
        self._search_over = False
        population = self._initialize_population(initial_result)
        current_score = initial_result.score
        for i in range(self.max_iters):
            population = sorted(population, key=lambda x: x.result.score, reverse=True)
            if (
                self._search_over
                or population[0].result.goal_status
                == GoalFunctionResultStatus.SUCCEEDED
            ):
                break

            if population[0].result.score > current_score:
                current_score = population[0].result.score
            elif self.give_up_if_no_improvement:
                break

            pop_scores = torch.Tensor([pm.result.score for pm in population])
            logits = ((-pop_scores) / self.temp).exp()
            select_probs = (logits / logits.sum()).cpu().numpy()

            parent1_idx = np.random.choice(
                self.pop_size, size=self.pop_size - 1, p=select_probs
            )
            parent2_idx = np.random.choice(
                self.pop_size, size=self.pop_size - 1, p=select_probs
            )

            children = []
            for idx in range(self.pop_size - 1):
                child = self._crossover(
                    population[parent1_idx[idx]],
                    population[parent2_idx[idx]],
                    initial_result,
                )
                if self._search_over:
                    break

                self._perturb(child, initial_result)
                children.append(child)

                # We need two `search_over` checks b/c value might change both in
                # `crossover` method and `perturb` method.
                if self._search_over:
                    break

            population = [population[0]] + children

        return population[0].result

    def check_transformation_compatibility(self, transformation):
        """
        The genetic algorithm is specifically designed for word substitutions.
        """
        return transformation_consists_of_word_swaps(transformation)

    def extra_repr_keys(self):
        return ["pop_size", "max_iters", "temp", "give_up_if_no_improvement"]


class PopulationMember:
    """
    A member of the population during the course of the genetic algorithm.
    
    Args:
        attacked_text: The ``AttackedText`` of the population member.
        num_candidates_per_word (numpy.array): A list of the number of candidate neighbors list for each word.
    """

    def __init__(self, attacked_text, num_candidates_per_word, result):
        self.attacked_text = attacked_text
        self.num_candidates_per_word = num_candidates_per_word
        self.result = result<|MERGE_RESOLUTION|>--- conflicted
+++ resolved
@@ -106,11 +106,7 @@
         """
         x1_text = pop_member1.attacked_text
         x2_text = pop_member2.attacked_text
-<<<<<<< HEAD
-        x2_words = pop_member2.attacked_text.words
-=======
         x2_words = x2_text.words
->>>>>>> 99fedba1
 
         num_tries = 0
         passed_constraints = False
