import numpy as np
import time

from collections import defaultdict

from textattack.transformations import WordSwap
from textattack.constraints import Constraint
from .alzantot_goog_lm import GoogLMHelper

class GoogleLanguageModel(Constraint):
    """
    Constraint that uses the Google 1 Billion Words Language Model to 
    determine the difference in perplexity between x and x_adv. 

    Args:
        top_n (int):
        top_n_per_index (int):
        print_step (:obj:`bool`, optional): Whether to print each step. Defaults to False. 
        
    Returns:
        The :obj:`top_n` sentences.

    Raises:
        ValueError: If :obj:`top_n` or :obj:`top_n_per_index` are not provided. 
    
    @TODO allow user to set perplexity threshold; implement __call__.
    
    @TODO this use of the language model only really makes sense for 
        adversarial examples based on word swaps

    """
    def __init__(self, top_n=None, top_n_per_index=None, print_step=False):
        if not (top_n or top_n_per_index): 
            raise ValueError('Cannot instantiate GoogleLanguageModel without top_n or top_n_per_index')
        self.lm = GoogLMHelper()
        self.top_n = top_n
        self.top_n_per_index = top_n_per_index
        self.print_step = print_step

    def check_compatibility(self, transformation):
        return isinstance(transformation, WordSwap)

    def _check_constraint_many(self, x, x_adv_list, original_text=None):
        """
        Returns the `top_n` of x_adv_list, as evaluated by the language 
        model. 

        Args:
            x:
            x_adv_list:
            original_text (:obj:`type`, optional): Defaults to None. 

        """
        if not len(x_adv_list): return []
        
        def get_probs(x, x_adv_list):
            word_swap_index = x.first_word_diff_index(x_adv_list[0])
            prefix = x.words[word_swap_index-1]
            swapped_words = np.array([t.words[word_swap_index] for t in x_adv_list])
            if self.print_step:
                print(prefix, swapped_words, suffix)
            probs = self.lm.get_words_probs(prefix, swapped_words)
            return probs
        
        # This creates a dictionary where each new key is initialized to [].
        word_swap_index_map = defaultdict(list)
        
        for idx, x_adv in enumerate(x_adv_list):
            word_swap_index = x.first_word_diff_index(x_adv)
            word_swap_index_map[word_swap_index].append((idx, x_adv))
        
        probs = []
        for word_swap_index, item_list in word_swap_index_map.items():
            # zip(*some_list) is the inverse operator of zip!
            item_indices, this_x_adv_list = zip(*item_list)
            t1 = time.time()
            probs_of_swaps_at_index = list(zip(item_indices, get_probs(x, this_x_adv_list)))
            # Sort by probability in descending order and take the top n for this index.
            probs_of_swaps_at_index.sort(key=lambda x: -x[1])
            if self.top_n_per_index:
                probs_of_swaps_at_index = probs_of_swaps_at_index[:self.top_n_per_index]
            probs.extend(probs_of_swaps_at_index)
            t2 = time.time()
            if self.print_step:
                print(f'LM {len(item_list)} items in {t2-t1}s')
        
        # Probs is a list of (index, prob) where index is the corresponding 
        # position in x_adv_list.
        probs.sort(key=lambda x: x[0])
        
        # Now that they're in order, reduce to just a list of probabilities.
        probs = np.array(list(map(lambda x:x[1], probs)))
        
        # Get the indices of the maximum elements.
        max_el_indices = np.argsort(-probs)
        if self.top_n:
            max_el_indices = max_el_indices[:self.top_n]
            
        # Put indices in order, now, so that the examples are returned in the
        # same order they were passed in.
        max_el_indices.sort()
        
<<<<<<< HEAD
        return list(np.array(x_adv_list)[max_el_indices])
=======
        return [x_adv_list[i] for i in max_el_indices]
>>>>>>> 8c265fe2
    
    def __call__(self, x, x_adv):
        raise NotImplementedError()
        
    def extra_repr_keys(self):
        return ['top_n', 'top_n_per_index']<|MERGE_RESOLUTION|>--- conflicted
+++ resolved
@@ -100,11 +100,7 @@
         # same order they were passed in.
         max_el_indices.sort()
         
-<<<<<<< HEAD
-        return list(np.array(x_adv_list)[max_el_indices])
-=======
         return [x_adv_list[i] for i in max_el_indices]
->>>>>>> 8c265fe2
     
     def __call__(self, x, x_adv):
         raise NotImplementedError()
