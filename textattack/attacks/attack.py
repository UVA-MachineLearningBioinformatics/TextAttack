--- conflicted
+++ resolved
@@ -298,13 +298,10 @@
     attack.add_constraints(
         (
         # constraints.semantics.GoogleLanguageModel(top_n=2),
-<<<<<<< HEAD
         # constraints.syntax.LanguageTool(1),
         constraints.semantics.UniversalSentenceEncoder(0.95, metric='cosine'),
-=======
         constraints.syntax.LanguageTool(1),
         # constraints.semantics.UniversalSentenceEncoder(0.99, metric='cosine'),
->>>>>>> 17d37735
         )
     )
     
