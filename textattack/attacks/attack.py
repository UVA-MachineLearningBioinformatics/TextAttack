import difflib
import numpy as np
import os
import torch

from textattack import utils as utils

from textattack.constraints import Constraint
from textattack.tokenized_text import TokenizedText

class Attack:
    """ An attack generates adversarial examples on text. """
    def __init__(self, model, constraints=[]):
        """ Initialize an attack object.
        
        Attacks can be run multiple times
        
         @TODO should `tokenizer` be an additional parameter or should
            we assume every model has a .tokenizer ?
        """
        self.model = model
        # Transformation and corresponding constraints.
        self.constraints = []
        if constraints:
            self.add_constraints(constraints)
        # List of files to output to.
        self.output_files = []
        self.output_to_terminal = True
        self.output_to_visdom = False
    
    def add_output_file(self, file):
        """ When attack runs, it will output to this file. """
        if isinstance(file, str):
            directory = os.path.dirname(file)
            if not os.path.exists(directory):
                os.makedirs(directory)
            file = open(file, 'w')
        self.output_files.append(file)
        
    def add_constraint(self, constraint):
        """ Add constraint to attack. """
        if not isinstance(constraint, Constraint):
            raise ValueError('Cannot add constraint of type', type(constraint))
        self.constraints.append(constraint)
    
    def add_constraints(self, constraints):
        """ Add multiple constraints to attack. """
        # Make sure constraints are iterable.
        try:
            iter(constraints)
        except TypeError as te:
            raise TypeError(f'Constraint list type {type(constraints)} is not iterable.')
        # Store each constraint after validating its type.
        for constraint in constraints:
            self.add_constraint(constraint)
    
    def get_transformations(self, transformation, text, original_text=None, **kwargs):
        """ Filters a list of transformations by self.constraints. """
        transformations = np.array(transformation(text, **kwargs))
        for C in self.constraints:
            transformations = C.call_many(text, transformations, original_text)
        return transformations
      
    def _attack_one(self, label, tokenized_text):
        """ Perturbs `text` to until `self.model` gives a different label
            than `label`. """
        raise NotImplementedError()
      
    def _call_model(self, tokenized_text_list):
        """ Returns model predictions for a list of TokenizedText objects. """
        ids = torch.tensor([t.ids for t in tokenized_text_list])
        ids = ids.to(utils.get_device())
        return self.model(ids).squeeze()
      
    def attack(self, dataset, shuffle=False):
        """ Runs an attack on some data and outputs results.
          
              - dataset: an iterable of (label, text) pairs
        """
        if shuffle:
            random.shuffle(dataset)
        
        results = []
        for label, text in dataset:
            tokenized_text = TokenizedText(self.model, text)
            result = self._attack_one(label, tokenized_text)
            results.append(result)
        
        if self.output_to_terminal:
            for i, result in enumerate(results):
                print('-'*35, 'Result', str(i+1), '-'*35)
                result.print_()
                print()
        
        if self.output_files:
            for output_file in self.output_files:
                for result in results:
                    output_file.write(str(result) + '\n')
        
        if self.output_to_visdom:
            raise NotImplementedError()
        
        print('-'*80)
        
        return results

class AttackResult:
    """ Result of an Attack run on a single (label, text_input) pair. 
    """
    def __init__(self, original_text, perturbed_text, original_label,
        perturbed_label):
        self.original_text = original_text
        self.perturbed_text = perturbed_text
        self.original_label = original_label
        self.perturbed_label = perturbed_label
    
    def __data__(self):
        data = (self.original_text, self.original_label, self.perturbed_text,
                self.perturbed_label)
        return tuple(map(str, data))
    
    def __str__(self):
        return '\n'.join(self.__data__())
    
    def diff(self):
        """ Shows the difference between two strings in color.
        """
        _color = utils.color_text_terminal
        t1 = self.original_text
        t2 = self.perturbed_text
        
        words1 = t1.words()
        words2 = t2.words()
        
        c1 = utils.color_from_label(self.original_label)
        c2 = utils.color_from_label(self.perturbed_label)
        new_is = []
        new_w1s = []
        new_w2s = []
        for i in range(min(len(words1), len(words2))):
            w1 = words1[i]
            w2 = words2[i]
            if w1 != w2:
                new_is.append(i)
                new_w1s.append(_color(w1, c1))
                new_w2s.append(_color(w2, c2))
        
        t1 = self.original_text.replace_words_at_indices(new_is, new_w1s)
        t2 = self.original_text.replace_words_at_indices(new_is, new_w2s)
                
        return (str(t1), str(t2))
    
    def print_(self):
        print(str(self.original_label), '-->', str(self.perturbed_label))
        print('\n'.join(self.diff()))

if __name__ == '__main__':
    import textattack.attacks as attacks
    import textattack.constraints as constraints
    from textattack.datasets import YelpSentiment
    from textattack.models import BertForSentimentClassification
    from textattack.transformations import WordSwapCounterfit
    
    model = BertForSentimentClassification()
    
    transformation = WordSwapCounterfit(max_candidates=5)
    
<<<<<<< HEAD
    attack = attacks.GreedyWordSwap(model, transformation)
=======
    # attack = attacks.GreedyWordSwap(model, transformation)
    attack = attacks.GreedyWordSwapWIR(model, transformation)
>>>>>>> 84a4e4dd
    # attack = attacks.GeneticAlgorithm(model, transformation)
    
    attack.add_constraints(
        (
        constraints.semantics.GoogleLanguageModel(top_n=5),
        # constraints.syntax.LanguageTool(1),
        # constraints.semantics.UniversalSentenceEncoder(0.9, metric='cosine'),
        )
    )
    
    yelp_data = YelpSentiment(n=2)
    # yelp_data = [
    #     (1, 'I hate this Restaurant!'), 
    #     (0, "Texas Jack's has amazing food.")
    # ]
    
    # attack.enable_visdom()
    attack.add_output_file('outputs/test.txt')
    
    attack.attack(yelp_data, shuffle=False)<|MERGE_RESOLUTION|>--- conflicted
+++ resolved
@@ -165,13 +165,7 @@
     
     transformation = WordSwapCounterfit(max_candidates=5)
     
-<<<<<<< HEAD
-    attack = attacks.GreedyWordSwap(model, transformation)
-=======
-    # attack = attacks.GreedyWordSwap(model, transformation)
     attack = attacks.GreedyWordSwapWIR(model, transformation)
->>>>>>> 84a4e4dd
-    # attack = attacks.GeneticAlgorithm(model, transformation)
     
     attack.add_constraints(
         (
