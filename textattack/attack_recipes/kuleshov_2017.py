<<<<<<< HEAD
"""
    Kuleshov, V. et al. 
    
    Generating Natural Language Adversarial Examples. 
    
    
    https://openreview.net/pdf?id=r1QZ3zbAZ.
"""

=======
>>>>>>> 23178857
from textattack.shared.attack import Attack
from textattack.constraints.overlap import MaxWordsPerturbed
from textattack.constraints.grammaticality.language_models import GPT2
from textattack.constraints.semantics.sentence_encoders import ThoughtVector
from textattack.constraints.pre_transformation import RepeatModification, StopwordModification
from textattack.goal_functions import UntargetedClassification
from textattack.search_methods import GreedySearch
from textattack.transformations import WordSwapEmbedding

def Kuleshov2017(model):
    """
        Kuleshov, V. et al. 
        
        Generating Natural Language Adversarial Examples. 
        
        https://openreview.net/pdf?id=r1QZ3zbAZ.
    """
    #
    # "Specifically, in all experiments, we used a target of τ = 0.7,
    # a neighborhood size of N = 15, and parameters λ_1 = 0.2 and δ = 0.5; we set
    # the syntactic bound to λ_2 = 2 nats for sentiment analysis"
    
    #
    # Word swap with top-15 counter-fitted embedding neighbors.
    #
    transformation = WordSwapEmbedding(max_candidates=15)
    #
    # Don't modify the same word twice or stopwords
    #
    constraints = [
        RepeatModification(),
        StopwordModification()
    ]
    #
    # Maximum of 50% of words perturbed (δ in the paper).
    #
    constraints.append(
            MaxWordsPerturbed(max_percent=0.5)
    )
    #
    # Maximum thought vector Euclidean distance of λ_1 = 0.2. (eq. 4)
    #
    constraints.append(
        ThoughtVector(embedding_type='paragramcf', threshold=0.2, metric='max_euclidean')
    )
    #
    #
    # Maximum language model log-probability difference of λ_2 = 2. (eq. 5)
    #
    constraints.append(
        GPT2(max_log_prob_diff=2.0)
    )
    #
    # Goal is untargeted classification: reduce original probability score 
    # to below τ = 0.7 (Algorithm 1).
    #
    goal_function = UntargetedClassification(model, target_max_score=0.7)
    #
    # Perform word substitution with a genetic algorithm.
    #
    search_method = GreedySearch()
    
    return Attack(goal_function, constraints, transformation, search_method)<|MERGE_RESOLUTION|>--- conflicted
+++ resolved
@@ -1,15 +1,3 @@
-<<<<<<< HEAD
-"""
-    Kuleshov, V. et al. 
-    
-    Generating Natural Language Adversarial Examples. 
-    
-    
-    https://openreview.net/pdf?id=r1QZ3zbAZ.
-"""
-
-=======
->>>>>>> 23178857
 from textattack.shared.attack import Attack
 from textattack.constraints.overlap import MaxWordsPerturbed
 from textattack.constraints.grammaticality.language_models import GPT2
