import collections
import random

import nlp
import textattack

from textattack.datasets import TextAttackDataset
from textattack.shared import AttackedText


def _cb(s):
    return textattack.shared.utils.color_text(str(s), color="blue", method="ansi")

def get_nlp_dataset_columns(dataset):
    schema = set(dataset.schema.names)
    if {"premise", "hypothesis", "label"} <= schema:
        input_columns = ("premise", "hypothesis")
        output_column = "label"
    elif {"question", "sentence", "label"} <= schema:
        input_columns = ("question", "sentence")
        output_column = "label"
    elif {"sentence1", "sentence2", "label"} <= schema:
        input_columns = ("sentence1", "sentence2")
        output_column = "label"
    elif {"question1", "question2", "label"} <= schema:
        input_columns = ("question1", "question2")
        output_column = "label"
    elif {"question", "sentence", "label"} <= schema:
        input_columns = ("question", "sentence")
        output_column = "label"
    elif {"text", "label"} <= schema:
        input_columns = ("text",)
        output_column = "label"
    elif {"sentence", "label"} <= schema:
        input_columns = ("sentence",)
        output_column = "label"
    else:
        raise ValueError(
            f"Unsupported dataset schema {schema}. Try loading dataset manually (from a file) instead."
        )

    return input_columns, output_column


class HuggingFaceNLPDataset(TextAttackDataset):
    """ Loads a dataset from HuggingFace ``nlp`` and prepares it as a
        TextAttack dataset.
        
        name: the dataset name
        subset: the subset of the main dataset. Dataset will be loaded as
            ``nlp.load_dataset(name, subset)``.
        label_map: Mapping if output labels should be re-mapped. Useful
            if model was trained with a different label arrangement than
            provided in the ``nlp`` version of the dataset.
        output_scale_factor (float): Factor to divide ground-truth outputs by.
            Generally, TextAttack goal functions require model outputs
            between 0 and 1. Some datasets test the model's *correlation*
            with ground-truth output, instead of its accuracy, so these
            outputs may be scaled arbitrarily. 
        shuffle (bool): Whether to shuffle the dataset on load.
                
    """

    def __init__(
        self,
        name,
        subset=None,
        split="train",
        label_map=None,
        output_scale_factor=None,
        dataset_columns=None,
        shuffle=False,
    ):
<<<<<<< HEAD
        
        subset_print_str = f", subset {_cb(subset)}" if subset else ""
        textattack.shared.logger.info(f"Loading {_cb('nlp')} dataset {_cb(name)}{subset_print_str}, split {_cb(split)}.")
        dataset = nlp.load_dataset(name, subset)
=======
        self._dataset = nlp.load_dataset(name, subset)[split]
        # Input/output column order, like (('premise', 'hypothesis'), 'label')
>>>>>>> 3b40a3af
        (
            self.input_columns,
            self.output_column,
        ) = dataset_columns or get_nlp_dataset_columns(self._dataset)
        self._i = 0
        self.examples = list(self._dataset)
        self.label_map = label_map
        self.output_scale_factor = output_scale_factor
        try:
            self.label_names = self._dataset.features["label"].names
        except KeyError:
            self.label_names = None
        if shuffle:
            random.shuffle(self.examples)

    def _format_raw_example(self, raw_example):
        input_dict = collections.OrderedDict(
            [(c, raw_example[c]) for c in self.input_columns]
        )

        output = raw_example[self.output_column]
        if self.label_map:
            output = self.label_map[output]
        if self.output_scale_factor:
            output = output / self.output_scale_factor

        return (input_dict, output)

    def __next__(self):
        if self._i >= len(self.examples):
            raise StopIteration
        raw_example = self.examples[self._i]
        self._i += 1
        return self._format_raw_example(raw_example)

    def __getitem__(self, i):
        return self._format_raw_example(self.examples[i])<|MERGE_RESOLUTION|>--- conflicted
+++ resolved
@@ -2,14 +2,15 @@
 import random
 
 import nlp
+
 import textattack
-
 from textattack.datasets import TextAttackDataset
 from textattack.shared import AttackedText
 
 
 def _cb(s):
     return textattack.shared.utils.color_text(str(s), color="blue", method="ansi")
+
 
 def get_nlp_dataset_columns(dataset):
     schema = set(dataset.schema.names)
@@ -71,15 +72,12 @@
         dataset_columns=None,
         shuffle=False,
     ):
-<<<<<<< HEAD
-        
         subset_print_str = f", subset {_cb(subset)}" if subset else ""
-        textattack.shared.logger.info(f"Loading {_cb('nlp')} dataset {_cb(name)}{subset_print_str}, split {_cb(split)}.")
-        dataset = nlp.load_dataset(name, subset)
-=======
+        textattack.shared.logger.info(
+            f"Loading {_cb('nlp')} dataset {_cb(name)}{subset_print_str}, split {_cb(split)}."
+        )
         self._dataset = nlp.load_dataset(name, subset)[split]
         # Input/output column order, like (('premise', 'hypothesis'), 'label')
->>>>>>> 3b40a3af
         (
             self.input_columns,
             self.output_column,
