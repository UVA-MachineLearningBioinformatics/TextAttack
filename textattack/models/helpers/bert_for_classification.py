import textattack.utils as utils
import torch

from textattack.tokenizers import BERTTokenizer, BERTEntailmentTokenizer
from transformers.modeling_bert import BertForSequenceClassification


class BERTForClassification:
    """ 
    BERT fine-tuned for sentiment classification. 

    Args:
        max_seq_length(:obj:`string`): Path to the pre-trained model.
        max_seq_length(:obj:`int`, optional):  Number of class labels for 
            prediction, if different than 2.
        max_seq_length(:obj:`int`, optional):  Maximum length of a sequence after tokenizing.
            Defaults to 32.
            
    """
<<<<<<< HEAD
    def __init__(self, model_path, num_labels=2, entailment=False):
        utils.download_if_needed(model_path)
        print('TextAttack BERTForClassification Loading from path', model_path)
=======
    def __init__(self, model_relative_path, num_labels=2):
        model_file_path = utils.download_if_needed(model_relative_path)
        print('TextAttack BERTForClassification Loading from path', model_file_path)
>>>>>>> 618db7c6
        self.model = BertForSequenceClassification.from_pretrained(
            model_file_path, num_labels=num_labels)
        self.model.to(utils.get_device())
        self.model.eval()
<<<<<<< HEAD
        if entailment:
            # @TODO: Use custom tokenizer after we train our own models.
            self.tokenizer = BERTEntailmentTokenizer()
        else:
            self.tokenizer = BERTTokenizer(model_path)
    
    def __call__(self, *params):
=======
        self.tokenizer = BERTTokenizer(model_file_path)
    
    def __call__(self, text_ids):
        if not isinstance(text_ids, torch.Tensor):
            raise TypeError(f'Object of type {type(text_ids)} must be of type ' 
                'torch.tensor')
>>>>>>> 618db7c6
        with torch.no_grad():
            pred = self.model(*params)[0]
        return torch.nn.functional.softmax(pred, dim=-1)<|MERGE_RESOLUTION|>--- conflicted
+++ resolved
@@ -17,20 +17,13 @@
             Defaults to 32.
             
     """
-<<<<<<< HEAD
-    def __init__(self, model_path, num_labels=2, entailment=False):
-        utils.download_if_needed(model_path)
-        print('TextAttack BERTForClassification Loading from path', model_path)
-=======
     def __init__(self, model_relative_path, num_labels=2):
         model_file_path = utils.download_if_needed(model_relative_path)
         print('TextAttack BERTForClassification Loading from path', model_file_path)
->>>>>>> 618db7c6
         self.model = BertForSequenceClassification.from_pretrained(
             model_file_path, num_labels=num_labels)
         self.model.to(utils.get_device())
         self.model.eval()
-<<<<<<< HEAD
         if entailment:
             # @TODO: Use custom tokenizer after we train our own models.
             self.tokenizer = BERTEntailmentTokenizer()
@@ -38,14 +31,6 @@
             self.tokenizer = BERTTokenizer(model_path)
     
     def __call__(self, *params):
-=======
-        self.tokenizer = BERTTokenizer(model_file_path)
-    
-    def __call__(self, text_ids):
-        if not isinstance(text_ids, torch.Tensor):
-            raise TypeError(f'Object of type {type(text_ids)} must be of type ' 
-                'torch.tensor')
->>>>>>> 618db7c6
         with torch.no_grad():
             pred = self.model(*params)[0]
         return torch.nn.functional.softmax(pred, dim=-1)